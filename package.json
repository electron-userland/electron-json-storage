--- conflicted
+++ resolved
@@ -35,11 +35,8 @@
   },
   "dependencies": {
     "async": "^2.0.0",
-<<<<<<< HEAD
     "lockfile": "^1.0.4",
-=======
     "electron": "^2.0.4",
->>>>>>> e5de6ab5
     "lodash": "^4.0.1",
     "mkdirp": "^0.5.1",
     "rimraf": "^2.5.1"
